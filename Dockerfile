--- conflicted
+++ resolved
@@ -29,9 +29,6 @@
     && pip3 install --no-cache-dir -r requirements.txt \
     && rm -rf *.txt
 USER nobody:nobody
-<<<<<<< HEAD
-=======
 COPY gitInfo.txt /
->>>>>>> 83244026
 ADD catalog_update.py /
 ENTRYPOINT [ "/catalog_update.py" ]
