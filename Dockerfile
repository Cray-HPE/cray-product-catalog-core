--- conflicted
+++ resolved
@@ -23,20 +23,9 @@
 RUN apk add --no-cache py3-pip python3
 COPY *.txt /
 RUN apk update \
-<<<<<<< HEAD
-    && apk add --update --no-cache \
-        gcc \
-        python3-dev \
-        libc-dev \
-    && pip3 install --no-cache-dir -r requirements.txt
-ADD *.py /
-
-ENTRYPOINT [ "/catalog_update.py" ]
-=======
     && apk add --update --no-cache gcc python3-dev libc-dev \
     && pip3 install --no-cache-dir -r requirements.txt \
     && rm -rf *.txt
 USER nobody
 ADD catalog_update.py /
 ENTRYPOINT [ "/catalog_update.py" ]
->>>>>>> ba122249
