# Copyright 2020-2021 Hewlett Packard Enterprise Development LP
#
# Permission is hereby granted, free of charge, to any person obtaining a
# copy of this software and associated documentation files (the "Software"),
# to deal in the Software without restriction, including without limitation
# the rights to use, copy, modify, merge, publish, distribute, sublicense,
# and/or sell copies of the Software, and to permit persons to whom the
# Software is furnished to do so, subject to the following conditions:
#
# The above copyright notice and this permission notice shall be included
# in all copies or substantial portions of the Software.
#
# THE SOFTWARE IS PROVIDED "AS IS", WITHOUT WARRANTY OF ANY KIND, EXPRESS OR
# IMPLIED, INCLUDING BUT NOT LIMITED TO THE WARRANTIES OF MERCHANTABILITY,
# FITNESS FOR A PARTICULAR PURPOSE AND NONINFRINGEMENT.  IN NO EVENT SHALL
# THE AUTHORS OR COPYRIGHT HOLDERS BE LIABLE FOR ANY CLAIM, DAMAGES OR
# OTHER LIABILITY, WHETHER IN AN ACTION OF CONTRACT, TORT OR OTHERWISE,
# ARISING FROM, OUT OF OR IN CONNECTION WITH THE SOFTWARE OR THE USE OR
# OTHER DEALINGS IN THE SOFTWARE.
#
# (MIT License)
FROM artifactory.algol60.net/docker.io/alpine:3 as base
RUN apk add --no-cache py3-pip python3
COPY *.txt /
<<<<<<< HEAD
RUN apk update \
    && apk add --update --no-cache gcc python3-dev libc-dev \
    && pip3 install --no-cache-dir -r requirements.txt \
    && rm -rf *.txt
USER nobody:nobody
=======
RUN apk add --upgrade --no-cache apk-tools \
	&& apk update \
    && apk add --update --no-cache \
        gcc \
        python3-dev \
        libc-dev \
	&& apk -U upgrade --no-cache \
    && pip3 install --no-cache-dir -r requirements.txt
>>>>>>> 6b4d208a
ADD catalog_update.py /
ENTRYPOINT [ "/catalog_update.py" ]
<|MERGE_RESOLUTION|>--- conflicted
+++ resolved
@@ -22,21 +22,13 @@
 FROM artifactory.algol60.net/docker.io/alpine:3 as base
 RUN apk add --no-cache py3-pip python3
 COPY *.txt /
-<<<<<<< HEAD
-RUN apk update \
+RUN apk add --upgrade --no-cache apk-tools \
+	&& apk update \
     && apk add --update --no-cache gcc python3-dev libc-dev \
+	&& apk -U upgrade --no-cache \
     && pip3 install --no-cache-dir -r requirements.txt \
     && rm -rf *.txt
 USER nobody:nobody
-=======
-RUN apk add --upgrade --no-cache apk-tools \
-	&& apk update \
-    && apk add --update --no-cache \
-        gcc \
-        python3-dev \
-        libc-dev \
-	&& apk -U upgrade --no-cache \
-    && pip3 install --no-cache-dir -r requirements.txt
->>>>>>> 6b4d208a
+COPY gitInfo.txt /
 ADD catalog_update.py /
 ENTRYPOINT [ "/catalog_update.py" ]
