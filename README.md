--- conflicted
+++ resolved
@@ -105,29 +105,11 @@
  > The Kubernetes namespace of the `CONFIG_MAP`.
 
 ## Build Helpers
-<<<<<<< HEAD
-This repo uses some build helper scripts from the 
-=======
 This repo uses some build helpers from the 
->>>>>>> 21d74962
 [cms-meta-tools](https://github.com/Cray-HPE/cms-meta-tools) repo. See that repo for more details.
 
 ## Local Builds
 If you wish to perform a local build, you will first need to clone or copy the contents of the
-<<<<<<< HEAD
-cms-meta-tools repo to `./cms_meta_tools` in the same directory as the `Makefile`.
-
-## Versioning
-We use [SemVer](http://semver.org/) for versioning. See the `.version` file in
-the repository root for the current version. Please update that version when
-making changes. Other files either read the version string from this file or
-have this version string written to them at build time using the update_versions tool
-in the cms-meta-tools repo. 
-
-At build time [Jenkinsfile.github](Jenkinsfile.github) generates the Docker version 
-and Chart version strings, and writes those to .docker_version and .chart_version
-respectively.
-=======
 cms-meta-tools repo to `./cms_meta_tools` in the same directory as the `Makefile`. When building
 on github, the cloneCMSMetaTools() function clones the cms-meta-tools repo into that directory.
 
@@ -152,7 +134,6 @@
 When making a new release branch:
     * Be sure to set the `.x` and `.y` files to the desired major and minor version number for this repo for this release. 
     * If an `update_external_versions.conf` file exists in this repo, be sure to update that as well, if needed.
->>>>>>> 21d74962
 
 ## Contributing
 
