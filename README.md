# Cray Product Catalog

This repository contains the Docker image definition for the cray-product-catalog
image. This image provides a script that uploads the contents of a yaml file to
a product catalog entry, which serves as a kubernetes config map.

At minimum, the `catalog_update.py` script takes a `PRODUCT` and
`PRODUCT_VERSION` and applies the content of a file denoted by `YAML_CONTENT`
file as follows:

```yaml
{PRODUCT}:
  {PRODUCT_VERSION}:
    {content of yaml file (in YAML_CONTENT)}
```

The product catalog is a software inventory of sorts, and allows for system
users to view a product and its associated versions and version metadata that
have been _installed_ on the system.

The cray-product-catalog image is assumed to be running in the Shasta
Kubernetes cluster by an actor that has permissions to read and update config
maps in the namespace that is configured.

## Getting Started

The main use case for cray-product-catalog is for a product to add install-time
information and metadata to the cray-product-catalog config map located in the
services namespace via a Kubernetes job as part of a Helm chart. The image
could also be used via podman on an NCN, but this has not been tested.

## Example Usage

### Helm Chart

Two seminal examples of using cray-product-catalog are the `cray-import-config`
and `cray-import-kiwi-recipe-image` base charts. Review the values files and
Kubernetes job template to see cray-product-catalog in action.

* [cray-import-config](https://github.com/Cray-HPE/cray-product-install-charts/tree/master/charts/cray-import-config)
* [cray-import-kiwi-recipe-image](https://github.com/Cray-HPE/cray-product-install-charts/tree/master/charts/cray-import-kiwi-recipe-image)

### Podman on NCN

To create an entry in the config map for an "example" product with version
1.2.3, you can use podman on a Kubernetes worker/master node. Be sure to mount
the Kubernetes config file into the running container as well as the
`YAML_CONTENT`.

```bash
ncn-w001:~/ # podman run --rm --name example-cpc --network podman-cni-config \
    -e PRODUCT=example \
    -e PRODUCT_VERSION=1.2.3 \
    -e YAML_CONTENT=/results/example.yaml \
    -e KUBECONFIG=/.kube/admin.conf \
    -v /etc/kubernetes:/.kube:ro \
    -v ${PWD}:/results:ro \
    artifactory.algol60.net/csm-docker/stable/cray-product-catalog-update:1.2.57
Updating config_map=cray-product-catalog in namespace=services for product/version=example/1.2.3
Retrieving content from /results/example.yaml
Resting 3s before reading ConfigMap
Product=example does not exist; will update
ConfigMap update attempt=1
Resting 2s before reading ConfigMap
ConfigMap data updates exist; Exiting.
```

View the results in a nice format:

```bash
ncn-w001:~/ # kubectl get cm -n services cray-product-catalog -o json | jq .data.example | ./yq r -
1.2.3:
  this:
    is: some
    yaml: stuff
```

## Configuration

All configuration options are provided as environment variables.

### Required Environment Variables

* `PRODUCT` = (no default)

> The name of the Cray/Shasta product that is being cataloged.

* `PRODUCT_VERSION` = (no default)

> The SemVer version of the Cray/Shasta product that is being imported, e.g.
  `1.2.3`.

* `YAML_CONTENT`=  (no default)

> The filesystem location of the YAML that will be added to the config map.

### Optional Environment Variables

 * `CONFIG_MAP` = `cray-product-catalog`

 > The name of the config map to add the `YAML_CONTENT` to.

 * `CONFIG_MAP_NAMESPACE` = `services`

 > The Kubernetes namespace of the `CONFIG_MAP`.

## Versioning

Versions are calculated automatically using `gitversion`. The full SemVer
output is governed by the `GitVersion.yml` file in the root of this repo.

Run `gitversion -output json` to see the current version based on the checked
out commit.

## Contributing

<<<<<<< HEAD
This repo uses gitflow. CMS-core-product-support team make a branch. Others, make a fork.
=======
CMS-core-product-support team folks, make a branch. Others, make a fork.
>>>>>>> c86e90fb

## Built With

* Alpine Linux
* Python 3
* Python Requests
* Kubernetes Python Client
* Docker
* Good intentions

## Blamelog

* _0.1.0_ - initial release for Shasta 1.4, addition to CSM product stream - David Laine (david.laine@hpe.com)
* _0.0.1_ - initial implementation - Randy Kleinman (randy.kleinman@hpe.com)

## Copyright and License
This project is copyrighted by Hewlett Packard Enterprise Development LP and is under the MIT
license. See the [LICENSE](LICENSE) file for details.

When making any modifications to a file that has a Cray/HPE copyright header, that header
must be updated to include the current year.

When creating any new files in this repo, if they contain source code, they must have
the HPE copyright and license text in their header, unless the file is covered under
someone else's copyright/license (in which case that should be in the header). For this
purpose, source code files include Dockerfiles, Ansible files, RPM spec files, and shell
scripts. It does **not** include Jenkinsfiles, OpenAPI/Swagger specs, or READMEs.

When in doubt, provided the file is not covered under someone else's copyright or license, then
it does not hurt to add ours to the header.<|MERGE_RESOLUTION|>--- conflicted
+++ resolved
@@ -114,11 +114,7 @@
 
 ## Contributing
 
-<<<<<<< HEAD
 This repo uses gitflow. CMS-core-product-support team make a branch. Others, make a fork.
-=======
-CMS-core-product-support team folks, make a branch. Others, make a fork.
->>>>>>> c86e90fb
 
 ## Built With
 
