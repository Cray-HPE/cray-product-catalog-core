@Library('cms-meta-tools') _
@Library('csm-shared-library') __

pipeline {
    agent {
        label "metal-gcp-builder"
    }

    options {
        buildDiscarder(logRotator(numToKeepStr: "10"))
        timestamps()
    }

    environment {
        NAME = "cray-product-catalog"
        APP_NAME = "cray-product-catalog-update"
        DESCRIPTION = "Update a product catalog with product/version artifacts."
        IS_STABLE = getBuildIsStable()
    }

    stages {
        stage("Clone cms_meta_tools repo") {
<<<<<<< HEAD
            steps {
                withCredentials([gitUsernamePassword(credentialsId: 'jenkins-algol60-cray-hpe-github-integration')]) {
                    sh 'git clone --depth 1 --no-single-branch https://github.com/Cray-HPE/cms-meta-tools.git ./cms_meta_tools'
                }
            }
        }

        stage("Set Versions") {
=======
>>>>>>> 21d74962
            steps {
                // This function is defined in cms-meta-tools:vars/cloneCMSMetaTools.groovy
                cloneCMSMetaTools()
            }
        }

<<<<<<< HEAD
=======
        stage("Set Versions") {
            steps {
                // This function is defined in cms-meta-tools:vars/setVersionFiles.groovy
                setVersionFiles()
            }
        }

>>>>>>> 21d74962
        stage("runBuildPrep") {
            steps {
                sh "make runbuildprep"
            }
        }

        stage("Lint") {
            steps {
                sh "make lint"
            }
        }
        
        stage("Build") {            
            parallel {
                stage('Image') {
                    environment {
                        DOCKER_VERSION = sh(returnStdout: true, script: "head -1 .docker_version").trim()
                        DOCKER_ARGS = getDockerBuildArgs(name: env.NAME, description: env.DESCRIPTION, version: env.DOCKER_VERSION)
                    }

                    steps {
                        echo "Docker args are ${env.DOCKER_ARGS}"
                        sh "make image"
                    }
                }

                stage('Chart') {
                    environment {
                        DOCKER_VERSION = sh(returnStdout: true, script: "head -1 .docker_version").trim()
                    }

                    steps {
                        updateCsmHelmChartAppVersion(chartPath: "${WORKSPACE}/kubernetes/${NAME}", appVersion: env.DOCKER_VERSION)
                        sh "make chart"
                    }
                }
            }
        }

        stage("Publish") {
            environment {
                DOCKER_VERSION = sh(returnStdout: true, script: "head -1 .docker_version").trim()
            }

            steps {
                publishCsmDockerImage(image: env.APP_NAME, tag: env.DOCKER_VERSION, isStable: env.IS_STABLE)
                publishCsmHelmCharts(component: env.NAME, chartsPath: "${WORKSPACE}/kubernetes/.packaged", isStable: env.IS_STABLE)

            }
        }
    }
}<|MERGE_RESOLUTION|>--- conflicted
+++ resolved
@@ -20,25 +20,12 @@
 
     stages {
         stage("Clone cms_meta_tools repo") {
-<<<<<<< HEAD
-            steps {
-                withCredentials([gitUsernamePassword(credentialsId: 'jenkins-algol60-cray-hpe-github-integration')]) {
-                    sh 'git clone --depth 1 --no-single-branch https://github.com/Cray-HPE/cms-meta-tools.git ./cms_meta_tools'
-                }
-            }
-        }
-
-        stage("Set Versions") {
-=======
->>>>>>> 21d74962
             steps {
                 // This function is defined in cms-meta-tools:vars/cloneCMSMetaTools.groovy
                 cloneCMSMetaTools()
             }
         }
 
-<<<<<<< HEAD
-=======
         stage("Set Versions") {
             steps {
                 // This function is defined in cms-meta-tools:vars/setVersionFiles.groovy
@@ -46,7 +33,6 @@
             }
         }
 
->>>>>>> 21d74962
         stage("runBuildPrep") {
             steps {
                 sh "make runbuildprep"
