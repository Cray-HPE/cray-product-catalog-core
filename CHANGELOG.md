# Changelog

All notable changes to this project will be documented in this file.

The format is based on [Keep a Changelog](https://keepachangelog.com/en/1.0.0/),
and this project adheres to [Semantic Versioning](https://semver.org/spec/v2.0.0.html).

## [Unreleased]

### Dependencies
<<<<<<< HEAD
- CSM 1.6 moved to Kubernetes 1.24, so use client v24.x to ensure compatibility
- CASMCMS-9132 - updated to 'docker-kubectl' image version 1.24.17 for the Kubernetes 1.24 upgrade.
=======
- CSM 1.6 moved to Kubernetes 1.24, so use client v24.x to ensure compatability
- Bump `tj-actions/changed-files` from 44 to 45 ([#349](https://github.com/Cray-HPE/cray-product-catalog/pull/349))
>>>>>>> 3cc0a238

## [2.3.1] - 2024-08-15

### Changed
- CASMCMS-9098: Restore `install_requires` and `long_description` to Python module by creating [`MANIFEST.in`](MANIFEST.in)
- CASM-4815 : Updating the README to include information on migration of cray-product-catalog configmap.
- List installed Python packages in Dockerfile, for build logging purposes
- Pin major and minor versions of Python dependencies, but use latest patch version

## [2.3.0] - 2024-07-16

### Changed
- CASM-4731: change to adapt cray-product-catalog to include empty dictionary objects [`config_map_data_handler.py`](cray_product_catalog/migration/config_map_data_handler.py)
- CASM-4741: give a warning instead of raising exception if product configmap is not present [`catalog_update.py`](cray_product_catalog/catalog_delete.py)
- CASM-4743: add check if the configmap has already been migrated before attempting to migrate [`main.py`](cray_product_catalog/migration/main.py)

### Dependencies
- Bump `urllib3` from 1.26.18 to 1.26.19 ([#324](https://github.com/Cray-HPE/cray-product-catalog/pull/324))

## [2.2.0] - 2024-05-29

### Changed
- CASMCMS-9012: Modify build process to remove dependencies on additional files from `setup.py`. This should allow installs from the
  Python module source files to work.

### Dependencies
- Bump `tj-actions/changed-files` from 43 to 44 ([#320](https://github.com/Cray-HPE/cray-product-catalog/pull/320))
- Require Python 3.9

## [2.1.0] - 2024-03-20

### Changed
- CASMTRIAGE-6794: Improved logging in [`catalog_update.py`](cray_product_catalog/catalog_update.py),
  including changing logging which caused IUF to incorrectly think the catalog update failed.

### Dependencies
- Bump `cachetools` from 5.3.2 to 5.3.3 ([#315](https://github.com/Cray-HPE/cray-product-catalog/pull/315))
- Bump `tj-actions/changed-files` from 42 to 43 ([#316](https://github.com/Cray-HPE/cray-product-catalog/pull/316))

## [2.0.1] - 2024-02-22

### Dependencies
- Regress `kubernetes` from 26.1.0 to 22.6.0 to match CSM 1.6 Kubernetes version

## [2.0.0] - 2024-02-08

### Changed

- CASM-4350: To address the 1MiB size limit of Kubernetes ConfigMaps, the 
  `cray-product-catalog` Kubernetes ConfigMap is split into multiple smaller
  ConfigMaps with each product's `component_versions` data in its own ConfigMap.
  Modified `create`, `modify`, `delete` and `query` feature to support
  the split of single ConfigMap into multiple ConfigMaps.
- Added new argument `max_attempts` to `modify_config_map` function in
  [`catalog_delete.py`](cray_product_catalog/catalog_delete.py), because we need not retry 100
  times when read ConfigMap fails for a product ConfigMap.
- CASM-4504: Added label "type=cray-product-catalog" to all cray-product-catalog related ConfigMaps
- Implemented migration of cray-product-catalog ConfigMap to multiple ConfigMaps as part of pre-upgrade steps
- Added migration job to the configmap-hook

### Dependencies
- Bump `tj-actions/changed-files` from 40 to 42 ([#307](https://github.com/Cray-HPE/cray-product-catalog/pull/307), [#309](https://github.com/Cray-HPE/cray-product-catalog/pull/309))

## [1.10.0] - 2023-11-29

### Dependencies
- Bump `websocket-client` from 1.6.1 to 1.6.4 ([#283](https://github.com/Cray-HPE/cray-product-catalog/pull/283), [#293](https://github.com/Cray-HPE/cray-product-catalog/pull/293), [#299](https://github.com/Cray-HPE/cray-product-catalog/pull/299))
- Bump `tj-actions/changed-files` from 37 to 40 ([#284](https://github.com/Cray-HPE/cray-product-catalog/pull/284), [#287](https://github.com/Cray-HPE/cray-product-catalog/pull/287), [#302](https://github.com/Cray-HPE/cray-product-catalog/pull/302))
- Bump `actions/checkout` from 3 to 4 ([#288](https://github.com/Cray-HPE/cray-product-catalog/pull/288))
- Bump `urllib3` from 1.26.16 to 1.26.18 ([#296](https://github.com/Cray-HPE/cray-product-catalog/pull/296), [#300](https://github.com/Cray-HPE/cray-product-catalog/pull/300))
- Bump `stefanzweifel/git-auto-commit-action` from 4 to 5 ([#298](https://github.com/Cray-HPE/cray-product-catalog/pull/298))
- Bump `cachetools` from 5.3.1 to 5.3.2 ([#301](https://github.com/Cray-HPE/cray-product-catalog/pull/301))
- Bump `pyasn1` from 0.5.0 to 0.5.1 ([#303](https://github.com/Cray-HPE/cray-product-catalog/pull/303))

## [1.9.0] - 2023-08-16

### Changed
- CASM-3981: Added S3 artifacts and Loftsman manifests to the Product Catalog schema
- CASM-3981: Added functions to retrieve Helm charts, S3 artifacts, and Loftsman manifests from the Product Catalog
- Disabled concurrent Jenkins builds on same branch/commit
- Added build timeout to avoid hung builds

### Dependencies
- Bump `jsonschema` from 4.18.3 to 4.18.6 (#270, [#275](https://github.com/Cray-HPE/cray-product-catalog/pull/275))
- Bump `pip` from 23.2 to 23.2.1 ([#274](https://github.com/Cray-HPE/cray-product-catalog/pull/274))

## [1.8.12] - 2023-07-18

### Dependencies
- Bump `google-auth` from 2.21.0 to 2.22.0 (#258)
- Bump `jsonschema` from 4.18.0 to 4.18.3 (#259, #262)
- Bump `PyYAML` from 6.0 to 6.0.1 (#264)
- Pin `pip` version to 23.2 (#264)
- Pin `setuptools` version to 68.0.0 (#264)
- Pin `wheel` version to 0.40.0 (#264)

## [1.8.11] - 2023-07-10

### Changed
- CASMCMS-8709: Linting of log messages and code comments to remove inconsistencies.
- CASMCMS-8709: Created `.pylintrc` configuration file for use when running pylint during builds.
- CASMCMS-8709: Made improvements based on pylint warnings and suggestions (no functional changes).

### Dependencies
- Bump `charset-normalizer` from 3.1.0 to 3.2.0 (#254)

## [1.8.10] - 2023-07-07

### Changed

- Update `pip` before installing packages in Dockerfile, to avoid image creation
  failure caused by `pip` building `maturin` from source. (#250)

### Dependencies

- Bump `urllib3` from 1.26.15 to 1.26.16
- Bump `jsonschema` from 4.17.3 to 4.18.0 (#250)

## [1.8.9] - 2023-07-05

### Added

- Added `UPDATE_OVERWRITE` environment variable to support cases where
  full control of the products configmap data is required.

### Changed

- dependabot: Bump `requests` from 2.30.0 to 2.31.0
- dependabot: Bump `google-auth` from 2.17.3 to 2.21.0
- dependabot: Bump `cachetools` from 5.3.0 to 5.3.1
- dependabot: Bump `websocket-client` from 1.5.2 to 1.6.1
- Added `UPDATE_OVERWRITE` environment variable to support cases where
  full control of the products configmap data is required.

## [1.8.8] - 2023-05-31

### Changed

- dependabot: Bump `websocket-client` from 1.5.1 to 1.5.2
- CASM-4224: Improve logging for [`catalog_update.py`](cray_product_catalog/catalog_update.py) for use with IUF.

## [1.8.7] - 2023-05-08

### Changed

- dependabot: Bump `pyasn1-modules` from 0.2.8 to 0.3.0
- dependabot: Bump `pyasn1` from 0.4.8 to 0.5.0
- dependabot: Bump `attrs` from 22.2.0 to 23.1.0
- dependabot: Bump `requests` from 2.28.2 to 2.30.0
- dependabot: Bump `certifi` from 2022.12.7 to 2023.5.7

## [1.8.6] - 2023-04-24

### Changed

- dependabot: Bump `jsonschema` from 4.4.0 to 4.17.3
- dependabot: Bump `kubernetes` from 23.3.0 to 26.1.0
- dependabot: Bump `certifi` from 2021.10.8 to 2022.12.7
- dependabot: Bump `oauthlib` from 3.2.0 to 3.2.2
- dependabot: Bump `rsa` from 4.8 to 4.9
- dependabot: Bump `idna` from 3.3 to 3.4
- dependabot: Bump `cachetools` from 5.0.0 to 5.3.0
- dependabot: Bump `google-auth` from 2.17.2 to 2.17.3

## [1.8.5] - 2023-04-11

### Changed

- dependabot: Bump `charset-normalizer` from 2.0.12 to 3.1.0.
- dependabot: Bump `attrs` from 21.4.0 to 22.2.0.
- dependabot: Bump `pyrsistent` from 0.18.1 to 0.19.3.
- dependabot: Bump `requests` from 2.27.1 to 2.28.2

## [1.8.4] - 2023-04-07

### Changed

- dependabot: Bump `google-auth` from 2.6.0 to 2.17.2
- dependabot: Bump `websocket-client` from 1.3.1 to 1.5.1
- dependabot: Bump `urllib3` from 1.26.8 to 1.26.15

## [1.8.3] - 2023-04-06

### Fixed

- Fixed bad image path in the helm chart

### Changed

- Updated chart maintainer
- Correct version strings used in Chart

## [1.8.2] - 2023-01-10

### Fixed

- Fixed an issue where inserting certain types of data would loop forever.

## [1.8.1] - 2022-12-20

### Added

- Add Artifactory authentication to Jenkinsfile

## [1.8.0] - 2022-12-20

### Added

- Added an environment variable `REMOVE_ACTIVE_FIELD`. When set, the `catalog_update`
  script will remove the 'active' field for all versions of the given product.

### Changed

- Modified github workflow for checking license text to use authenticated access to
  artifactory server hosting license-checker image.

- Changed format of log messages to be prefixed with severity.

### Fixed

- Fixed an issue where log messages from child modules were not being printed.

## [1.7.0] - 2022-11-17

### Changed

- Added a github workflow for checking license text separate from the organization-
  wide "license-check" workflow.

- Reverted github workflows regarding image building and publishing and 
  releases back to Jenkins pipelines.

- Renamed `YAML_CONTENT` environment variable to `YAML_CONTENT_FILE`. For
  backwards compatibility, `YAML_CONTENT` can still be used.

### Added

- Added an environment variable `YAML_CONTENT_STRING` so that data can be passed in
  string form rather than in file form.

- Improved concurrency handling by checking for resource conflicts when updating
  the config map.

- Improved the ability to update more specific portions of the config map by adding
  a recursive `merge_dict` utility that is used to merge input data into the existing
  config map.

## [1.6.0] - 2022-05-09

### Added

- Added new `query` module to query the `cray-product-catalog` K8s ConfigMap to
  obtain information about the installed products.

### Changed

- Relaxed schema for product data added to `cray-product-catalog` K8s ConfigMap
  to allow additional properties.

- Update base image to artifactory.algol60.net/csm-docker/stable/docker.io/library/alpine:3.15

- Update license text to comply with automatic license-check tool.

- Update deploy script to work with CSM 1.2 systems and Nexus authentication

### Fixed

- Fixed location where Python module and Helm chart are published to
  Artifactory by "Build Artifacts" GitHub Actions workflow.

## [1.5.5] - 2022-03-04

### Changed

- Update the image signing and software bill of materials github actions (Cray
  HPE internal actions) to use the preferred GCP authentication.

- CASMCMS-7878 - switch build artifacts workflow build-prep step to ubuntu
  public runner per GitHub security recommendations

- Update python dependencies

## [1.5.4] - 2022-02-15

### Changed

- Save build artifacts for default of 90 days

- Push all semver docker image tags, not just the image:x.y.z-builddate.commit tag

- Bump jfrog/setup-jfrog-cli from 1 to 2.1.0

- Bump cardinalby/git-get-release-action from 1.1 to 1.2.2

- Bump rsa from 4.7 to 4.8

- Bump python-dateutil from 2.7.5 to 2.8.2


## [1.5.3] - 2022-02-08

### Changed

- Use csm-changelog-checker and csm-gitflow-mergeback actions in common workflows

## [1.5.2] - 2022-02-02

### Removed

- Autoapprove PR action for gitflow mergeback PRs

## [1.5.1] - 2022-02-02

### Added

- Automerge capabilities for gitflow mergeback PRs

### Changed

- PR title in gitflow mergeback PRs is repo-specific so including them in
  release notes and in different repo PRs, they refer to original PRs

## [1.5.0] - 2022-02-01

### Added

- Added reference to Keep a Changelog format to README file

- Added reference to CSM Gitflow development process to README file

### Removed

- Remove redundant license/copyright info from README

## [1.4.23] - 2022-01-27

### Changed

- Restrict the changelog and artifact pr workflows to not run on gitflow and
  dependency update PRs

- dependabot update python dep attrs from 21.2.0 to 21.4.0

## [1.4.22] - 2022-01-27

### Changed

- Fixed gitflow mergeback workflow to use correct app key/id

## [1.4.21] - 2022-01-26

### Changed

- Let PR artifacts deploy workflow time out if it doesn't find a matching build

## [1.4.20] - 2022-01-26

### Changed

- Update gitflow mergeback workflow to use continuous update strategy

## [1.4.19] - 2022-01-26

### Added

- Add gitflow mergeback workflow

## [1.4.18] - 2022-01-26

### Added

- Allow Github releases to be updated when rebuilding tagged releases
  (for rebuilds to fix CVEs, etc)

## [1.4.17] - 2022-01-26

### Changed

- Fix release note rendering for stable releases

## [1.4.15] - 2022-01-25

### Changed

- Update to use new "no ref needed" reusable workflow

## [1.4.14] - 2022-01-21

### Added

- Update CSM manifest workflow

- Release workflow to build artifacts and create GH releases on tags

### Changed

- Build artifacts workflow is now reusable, no longer builds on tag events

### Removed

- Removed old and unused release prep workflows

## [1.4.13] - 2022-01-20

### Added

- Add changelog checker workflow

## [1.4.12] - 2022-01-19

- Test release with only CHANGELOG updates

## [1.4.11] - 2022-01-19

### Added

- Added workflows for finishing gitflow release and merging back to develop

## [1.4.10] - 2022-01-13

### Changed

- Only build artifacts on push events, not PRs. Change PR comments to point to the individual commit, not the overall PR.

## [1.4.6] - 2022-01-07

### Changed

- Fix the draft release PR workflow to add labels

## [1.4.5] - 2022-01-07

### Added

- Add workflows for creating PRs for a draft release, and tagging and release creation when a release branch is merged to master.

## [1.4.4] - 2022-01-07

### Added

- Build docker image, helm chart, python module with GH actions (CASMCMS-7698)

## [1.4.3] - 2022-01-05

### Changed

- Change default behavior to stop setting "active" key unless `SET_ACTIVE_VERSION` variable is given.

## 1.4.2 - 2021-12-01

### Changed

- Updated README to reflect versioning change in v1.4.1.

## 1.4.1 - 2021-12-01

### Changed

- Changed GitVersion.yml to ignore previous CSM release branches

## 1.4.0 - 2021-11-29

### Added

- Build docker image with CSM-provided build-scan-sign GH action

- Add GitVersion.yml for automatic git versioning using Gitflow

- Pull python requirements from PyPI, not arti.dev.cray.com to enable GH actions builds

## 1.3.1 - 2021-11-19

### Added

- Added pull request template

- Added Chart lint, test, scan action

### Changed

- Conformed chart to CASM-2670 specifications (CASMCMS-7619)

## 1.2.71 - 2017-11-15

### Added

- Included cray-product-catalog python module

- Introduce new catalog entry delete functionality

### Changed

- Updated repo to Gitflow branching strategy; develop branch now base branch

- Change default reviewers to CMS-core-product-support

[Unreleased]: https://github.com/Cray-HPE/cray-product-catalog/compare/v2.3.1...HEAD

[2.3.1]: https://github.com/Cray-HPE/cray-product-catalog/compare/v2.3.0...v2.3.1

[2.3.0]: https://github.com/Cray-HPE/cray-product-catalog/compare/v2.2.0...v2.3.0

[2.2.0]: https://github.com/Cray-HPE/cray-product-catalog/compare/v2.1.0...v2.2.0

[2.1.0]: https://github.com/Cray-HPE/cray-product-catalog/compare/v2.0.1...v2.1.0

[2.0.1]: https://github.com/Cray-HPE/cray-product-catalog/compare/v2.0.0...v2.0.1

[2.0.0]: https://github.com/Cray-HPE/cray-product-catalog/compare/v1.10.0...v2.0.0

[1.10.0]: https://github.com/Cray-HPE/cray-product-catalog/compare/v1.9.0...v1.10.0

[1.9.0]: https://github.com/Cray-HPE/cray-product-catalog/compare/v1.8.12...v1.9.0

[1.8.12]: https://github.com/Cray-HPE/cray-product-catalog/compare/v1.8.11...v1.8.12

[1.8.11]: https://github.com/Cray-HPE/cray-product-catalog/compare/v1.8.10...v1.8.11

[1.8.10]: https://github.com/Cray-HPE/cray-product-catalog/compare/v1.8.9...v1.8.10

[1.8.9]: https://github.com/Cray-HPE/cray-product-catalog/compare/v1.8.8...v1.8.9

[1.8.8]: https://github.com/Cray-HPE/cray-product-catalog/compare/v1.8.7...v1.8.8

[1.8.7]: https://github.com/Cray-HPE/cray-product-catalog/compare/v1.8.6...v1.8.7

[1.8.6]: https://github.com/Cray-HPE/cray-product-catalog/compare/v1.8.5...v1.8.6

[1.8.5]: https://github.com/Cray-HPE/cray-product-catalog/compare/v1.8.4...v1.8.5

[1.8.4]: https://github.com/Cray-HPE/cray-product-catalog/compare/v1.8.3...v1.8.4

[1.8.3]: https://github.com/Cray-HPE/cray-product-catalog/compare/v1.8.2...v1.8.3

[1.8.2]: https://github.com/Cray-HPE/cray-product-catalog/compare/v1.8.1...v1.8.2

[1.8.1]: https://github.com/Cray-HPE/cray-product-catalog/compare/v1.8.0...v1.8.1

[1.8.0]: https://github.com/Cray-HPE/cray-product-catalog/compare/v1.7.0...v1.8.0

[1.7.0]: https://github.com/Cray-HPE/cray-product-catalog/compare/v1.6.0...v1.7.0

[1.6.0]: https://github.com/Cray-HPE/cray-product-catalog/compare/v1.5.5...v1.6.0

[1.5.5]: https://github.com/Cray-HPE/cray-product-catalog/compare/v1.5.4...v1.5.5

[1.5.4]: https://github.com/Cray-HPE/cray-product-catalog/compare/v1.5.3...v1.5.4

[1.5.3]: https://github.com/Cray-HPE/cray-product-catalog/compare/v1.5.2...v1.5.3

[1.5.2]: https://github.com/Cray-HPE/cray-product-catalog/compare/v1.5.1...v1.5.2

[1.5.1]: https://github.com/Cray-HPE/cray-product-catalog/compare/v1.5.0...v1.5.1

[1.5.0]: https://github.com/Cray-HPE/cray-product-catalog/compare/v1.4.23...v1.5.0

[1.4.23]: https://github.com/Cray-HPE/cray-product-catalog/compare/v1.4.22...v1.4.23

[1.4.22]: https://github.com/Cray-HPE/cray-product-catalog/compare/v1.4.21...v1.4.22

[1.4.21]: https://github.com/Cray-HPE/cray-product-catalog/compare/v1.4.20...v1.4.21

[1.4.20]: https://github.com/Cray-HPE/cray-product-catalog/compare/v1.4.19...v1.4.20

[1.4.19]: https://github.com/Cray-HPE/cray-product-catalog/compare/v1.4.18...v1.4.19

[1.4.18]: https://github.com/Cray-HPE/cray-product-catalog/compare/v1.4.17...v1.4.18

[1.4.17]: https://github.com/Cray-HPE/cray-product-catalog/compare/v1.4.15..v.1.4.17

[1.4.15]: https://github.com/Cray-HPE/cray-product-catalog/compare/v1.4.14...v1.4.15

[1.4.14]: https://github.com/Cray-HPE/cray-product-catalog/compare/v1.4.13...v1.4.14

[1.4.13]: https://github.com/Cray-HPE/cray-product-catalog/compare/v1.4.12...v1.4.13

[1.4.12]: https://github.com/Cray-HPE/cray-product-catalog/compare/v1.4.11...v1.4.12

[1.4.11]: https://github.com/Cray-HPE/cray-product-catalog/compare/v1.4.10...v1.4.11

[1.4.10]: https://github.com/Cray-HPE/cray-product-catalog/compare/v1.4.6...v1.4.10

[1.4.6]: https://github.com/Cray-HPE/cray-product-catalog/compare/v1.4.5...v1.4.6

[1.4.5]: https://github.com/Cray-HPE/cray-product-catalog/compare/v1.4.4...v1.4.5

[1.4.4]: https://github.com/Cray-HPE/cray-product-catalog/compare/v1.4.3...v1.4.4

[1.4.3]: https://github.com/Cray-HPE/cray-product-catalog/compare/v1.4.2...v1.4.3<|MERGE_RESOLUTION|>--- conflicted
+++ resolved
@@ -8,13 +8,9 @@
 ## [Unreleased]
 
 ### Dependencies
-<<<<<<< HEAD
 - CSM 1.6 moved to Kubernetes 1.24, so use client v24.x to ensure compatibility
+- Bump `tj-actions/changed-files` from 44 to 45 ([#349](https://github.com/Cray-HPE/cray-product-catalog/pull/349))
 - CASMCMS-9132 - updated to 'docker-kubectl' image version 1.24.17 for the Kubernetes 1.24 upgrade.
-=======
-- CSM 1.6 moved to Kubernetes 1.24, so use client v24.x to ensure compatability
-- Bump `tj-actions/changed-files` from 44 to 45 ([#349](https://github.com/Cray-HPE/cray-product-catalog/pull/349))
->>>>>>> 3cc0a238
 
 ## [2.3.1] - 2024-08-15
 
